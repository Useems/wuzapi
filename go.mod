--- conflicted
+++ resolved
@@ -40,16 +40,9 @@
 	github.com/mattn/go-isatty v0.0.19 // indirect
 	github.com/rs/xid v1.6.0 // indirect
 	go.mau.fi/libsignal v0.1.1 // indirect
-<<<<<<< HEAD
-	go.mau.fi/util v0.6.0 // indirect
-	golang.org/x/crypto v0.27.0 // indirect
-	golang.org/x/net v0.29.0 // indirect
-	golang.org/x/sys v0.25.0 // indirect
-=======
 	go.mau.fi/util v0.8.4 // indirect
 	golang.org/x/crypto v0.32.0 // indirect
 	golang.org/x/net v0.34.0 // indirect
 	golang.org/x/sys v0.29.0 // indirect
->>>>>>> cbe91681
 	rsc.io/qr v0.2.0 // indirect
 )